--- conflicted
+++ resolved
@@ -39,30 +39,12 @@
             cred_stmt, cred_params = "", []
 
         # Prepare columns
-<<<<<<< HEAD
         columns_stmt, columns_params = table.generate_external_columns_string()
 
         # Generate query
         query = (
-            f"CREATE EXTERNAL TABLE IF NOT EXISTS {table.table_name} "
-            f"({columns_stmt}) "
-            f"{cred_stmt} "
-            f"URL = ? "
-            f"OBJECT_PATTERN = ? "
-            f"TYPE = ({table.file_type.name})"
-        )
-        params = (
-            cred_params
-            + columns_params
-            + [self.aws_settings.s3_url, table.object_pattern]
-        )
-=======
-        columns = table.generate_columns_string(add_file_metadata=False)
-
-        # Generate query
-        query = (
             f"CREATE EXTERNAL TABLE IF NOT EXISTS {table.table_name}\n"
-            f"({columns})\n"
+            f"({columns_stmt})\n"
             f"{cred_stmt}\n"
             f"URL = ?\n"
             f"OBJECT_PATTERN = {', '.join(['?'] * len(table.object_pattern))}\n"
@@ -71,8 +53,9 @@
         if table.compression:
             query += f"COMPRESSION = {table.compression}\n"
 
-        params = cred_params + [aws_settings.s3_url] + table.object_pattern
->>>>>>> d5774a44
+        params = (
+            cred_params + columns_params + [aws_settings.s3_url] + table.object_pattern
+        )
 
         # Execute parametrized query
         self.connection.cursor().execute(query, params)
@@ -85,18 +68,13 @@
             table: table definition
         """
 
-<<<<<<< HEAD
         # TODO: partition support, primary index support
-        columns_stmt, columns_params = table.generate_internal_columns_string()
-        query = (
-            f"CREATE FACT TABLE IF NOT EXISTS {table.table_name} " f"({columns_stmt}) "
+        columns_stmt, columns_params = table.generate_internal_columns_string(
+            add_file_metadata
         )
-
-        self.connection.cursor().execute(query, columns_params)
-=======
         query = (
             f"CREATE FACT TABLE IF NOT EXISTS {table.table_name}\n"
-            f"({table.generate_columns_string(add_file_metadata=add_file_metadata)})\n"
+            f"({columns_stmt})\n"
         )
 
         if table.primary_index:
@@ -105,8 +83,7 @@
         if table.partitions:
             query += f"PARTITION BY {table.generate_partitions_string(add_file_metadata=add_file_metadata)}\n"  # noqa: E501
 
-        self.connection.cursor().execute(query)
->>>>>>> d5774a44
+        self.connection.cursor().execute(query, columns_params)
 
     def get_table_columns(self, table_name: str) -> List[str]:
         """
@@ -165,14 +142,15 @@
             set(self.get_table_columns(internal_table.table_name))
         )
 
+        column_names = [
+            column.name
+            for column in internal_table.columns
+            + (FILE_METADATA_COLUMNS if add_file_metadata else [])
+        ]
         insert_query = (
-            f"INSERT INTO {internal_table.table_name} "
-<<<<<<< HEAD
-            f"SELECT {', '.join([column.name for column in internal_table.columns])} "
-=======
-            f"SELECT {internal_table.generate_columns_string(add_file_metadata=add_file_metadata)} "  # noqa: E501
->>>>>>> d5774a44
-            f"FROM {external_table_name} "
+            f"INSERT INTO {internal_table.table_name}\n"
+            f"SELECT {', '.join(column_names)}\n"
+            f"FROM {external_table_name}\n"
         )
         if where_sql is not None:
             insert_query += f"WHERE {where_sql}"

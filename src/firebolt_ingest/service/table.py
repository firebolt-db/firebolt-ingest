--- conflicted
+++ resolved
@@ -52,11 +52,7 @@
             f"{cred_stmt}\n"
             f"URL = ?\n"
             f"OBJECT_PATTERN = {', '.join(['?'] * len(table.object_pattern))}\n"
-<<<<<<< HEAD
-            f"TYPE = ({table.file_type})\n"
-=======
             f"TYPE = ({table.generate_file_type()})\n"
->>>>>>> 648f42e6
         )
         if table.compression:
             query += f"COMPRESSION = {table.compression}\n"

<<<<<<< HEAD
from typing import Any, List, Optional, Sequence

import sqlparse  # type: ignore
=======
>>>>>>> 648f42e6
from firebolt.async_db.connection import Connection

from firebolt_ingest.aws_settings import (
    AWSSettings,
    generate_aws_credentials_string,
)
from firebolt_ingest.model.table import Table
from firebolt_ingest.table_utils import (
    drop_table,
    get_table_columns,
    get_table_schema,
)

EXTERNAL_TABLE_PREFIX = "ex_"


class TableService:
    """ """

    def __init__(self, connection: Connection):
        """

        Args:
            connection:
        """
        self.connection = connection

    def create_external_table(self, table: Table, aws_settings: AWSSettings) -> None:
        """
        Constructs a query for creating an external table and executes it.

        Args:
            table: table definition
            aws_settings: aws settings
        """
        # Prepare aws credentials
        if aws_settings.aws_credentials:
            cred_stmt, cred_params = generate_aws_credentials_string(
                aws_settings.aws_credentials
            )
            cred_stmt = f"CREDENTIALS = {cred_stmt}"
        else:
            cred_stmt, cred_params = "", []

        # Prepare columns
        columns_stmt, columns_params = table.generate_external_columns_string()

        # Generate query
        query = (
            f"CREATE EXTERNAL TABLE {EXTERNAL_TABLE_PREFIX}{table.table_name}\n"
            f"({columns_stmt})\n"
            f"{cred_stmt}\n"
            f"URL = ?\n"
            f"OBJECT_PATTERN = {', '.join(['?'] * len(table.object_pattern))}\n"
            f"TYPE = ({table.generate_file_type()})\n"
        )
        if table.compression:
            query += f"COMPRESSION = {table.compression}\n"

        params = (
            cred_params + columns_params + [aws_settings.s3_url] + table.object_pattern
        )

        # Execute parametrized query
        self.connection.cursor().execute(query, params)

    def create_internal_table(self, table: Table, add_file_metadata=True) -> None:
        """
        Constructs a query for creating an internal table and executes it

        Args:
            table: table definition
        """

        columns_stmt, columns_params = table.generate_internal_columns_string(
            add_file_metadata
        )
        query = (
            f"CREATE FACT TABLE {table.table_name}\n"
            f"({columns_stmt})\n"
            f"PRIMARY INDEX {table.generate_primary_index_string()}\n"
        )

        if table.partitions:
            query += f"PARTITION BY {table.generate_partitions_string(add_file_metadata=add_file_metadata)}\n"  # noqa: E501

        self.connection.cursor().execute(query, columns_params)

<<<<<<< HEAD
    def get_table_columns(self, table_name: str) -> List[str]:
        """
        Get the column names of an existing table on Firebolt.

        Args:
            table_name: Name of the table
        """
        cursor = self.connection.cursor()
        cursor.execute(f"SELECT * FROM {table_name} LIMIT 0")
        return [column.name for column in cursor.description]

    def get_table_partition_columns(self, table_name: str) -> List[str]:
        """
        Get the names of partition columns of an existing table on Firebolt.

        Args:
            table_name: Name of the table.
        """
        cursor = self.connection.cursor()
        sql = f"""
        SELECT column_name
        FROM information_schema.columns
        WHERE
            table_schema = ? AND
            table_name = ? AND
            is_in_partition_expr = 'YES'
        """
        cursor.execute(query=sql, parameters=(self.connection.database, table_name))
        return cursor.fetchall()  # type: ignore

    def get_partition_keys(
        self, table_name: str, where_sql: Optional[str] = None
    ) -> Sequence[Any]:
        """
        Get the partition keys of an existing table on Firebolt.
        Args:
            table_name: Name of the table.
             where_sql: (Optional) A where clause, for filtering data.
                Do not include the "WHERE" keyword.
                If no clause is provided (default), all partition keys are returned.
        """
        # FUTURE: replace this query with `show partitions` when
        # https://packboard.atlassian.net/browse/FIR-2370 is completed
        part_expr = ",".join(self.get_table_partition_columns(table_name=table_name))
        sql = f"""
        SELECT DISTINCT {part_expr}
        FROM {table_name}
        """
        if where_sql is not None:
            sql += f"WHERE {where_sql}"

        cursor = self.connection.cursor()
        cursor.execute(sql)
        return cursor.fetchall()  # type: ignore

    def _insert(
        self, internal_table: Table, external_table_name: str, where_sql: Optional[str]
    ):
        """
        Internal method to perform the insert step. Not idempotent.

        Args:
            internal_table: Internal table object, to write into.
            external_table_name: Name of the external table to read from.
            where_sql: (Optional) A where clause, for filtering data.
                Do not include the "WHERE" keyword.
                If no clause is provided (default), the entire external table is loaded.
        """

        # if the internal table on firebolt has the file metadata columns,
        # we need to be sure to include them as part of our insert.
        add_file_metadata = set(c.name for c in FILE_METADATA_COLUMNS).issubset(
            set(self.get_table_columns(internal_table.table_name))
        )

        column_names = [
            column.name
            for column in internal_table.columns
            + (FILE_METADATA_COLUMNS if add_file_metadata else [])
        ]
        insert_query = (
            f"INSERT INTO {internal_table.table_name}\n"
            f"SELECT {', '.join(column_names)}\n"
            f"FROM {external_table_name}\n"
        )
        if where_sql is not None:
            insert_query += f"WHERE {where_sql}"

        formatted_query = sqlparse.format(insert_query, reindent=True, indent_width=4)
        cursor = self.connection.cursor()
        cursor.execute(query=formatted_query)

=======
>>>>>>> 648f42e6
    def insert_full_overwrite(
        self,
        internal_table_name: str,
        external_table_name: str,
        firebolt_dont_wait_for_upload_to_s3: bool = False,
    ) -> None:
        """
        Perform a full overwrite from an external table into an internal table.
        All existing data in the internal table will be deleted, and data from the
        external table will be loaded.

        This function is appropriate for unpartitioned tables, or for
        partitioned tables you wish to fully overwrite.

        Args:
            internal_table_name: (destination) The internal table which
                                 will be overwritten.
            external_table_name: (source) The external table from which to load.

            firebolt_dont_wait_for_upload_to_s3: (Optional) if set, the insert will not
                wait until the changes will be written to s3.

        """
        cursor = self.connection.cursor()

        # get table schema
        internal_table_schema = get_table_schema(cursor, internal_table_name)

        # drop the table
        drop_table(cursor, internal_table_name)

<<<<<<< HEAD
        self._insert(
            internal_table=internal_table,
            external_table_name=external_table_name,
            where_sql=where_sql,
        )

    def insert_incremental_overwrite(
        self,
        internal_table: Table,
        external_table_name: str,
        where_sql: Optional[str] = None,
    ) -> None:
        """
        Perform an incremental overwrite from an external table into an internal table.

        The internal table must be partitioned by:
         - source_file_name
         - source_file_timestamp

        Args:
            internal_table: (destination) The internal table which will be overwritten.
            external_table_name: (source) The external table from which to load.
            where_sql: (Optional) A where clause, for filtering data.
                Do not include the "WHERE" keyword.
                If no clause is provided (default), the entire external table is loaded.
        """

        cursor = self.connection.cursor()

        # verify the internal table is partitioned by source file name & timestamp
        if not set(c.name for c in FILE_METADATA_COLUMNS).issubset(
            set(self.get_table_partition_columns(internal_table.table_name))
        ):
            raise RuntimeError(
                f"Internal table {internal_table.table_name} must be partitioned "
                f"by source_file_name and source_file_timestamp."
            )

        for part_key in self.get_partition_keys(
            table_name=internal_table.table_name, where_sql=where_sql
        ):
            cursor.execute(
                f"ALTER TABLE {internal_table.table_name} DROP PARTITION {part_key}"
            )

        self._insert(
            internal_table=internal_table,
            external_table_name=external_table_name,
            where_sql=where_sql,
        )
=======
        # recreate the table
        cursor.execute(query=internal_table_schema)

        # insert the data from external to internal
        column_names = get_table_columns(cursor, internal_table_name)
        insert_query = (
            f"INSERT INTO {internal_table_name}\n"
            f"SELECT {', '.join(column_names)}\n"
            f"FROM {external_table_name}\n"
        )

        if firebolt_dont_wait_for_upload_to_s3:
            cursor.execute(query="set firebolt_dont_wait_for_upload_to_s3=1")

        cursor.execute(query=insert_query)
>>>>>>> 648f42e6
<|MERGE_RESOLUTION|>--- conflicted
+++ resolved
@@ -1,9 +1,3 @@
-<<<<<<< HEAD
-from typing import Any, List, Optional, Sequence
-
-import sqlparse  # type: ignore
-=======
->>>>>>> 648f42e6
 from firebolt.async_db.connection import Connection
 
 from firebolt_ingest.aws_settings import (
@@ -92,101 +86,6 @@
 
         self.connection.cursor().execute(query, columns_params)
 
-<<<<<<< HEAD
-    def get_table_columns(self, table_name: str) -> List[str]:
-        """
-        Get the column names of an existing table on Firebolt.
-
-        Args:
-            table_name: Name of the table
-        """
-        cursor = self.connection.cursor()
-        cursor.execute(f"SELECT * FROM {table_name} LIMIT 0")
-        return [column.name for column in cursor.description]
-
-    def get_table_partition_columns(self, table_name: str) -> List[str]:
-        """
-        Get the names of partition columns of an existing table on Firebolt.
-
-        Args:
-            table_name: Name of the table.
-        """
-        cursor = self.connection.cursor()
-        sql = f"""
-        SELECT column_name
-        FROM information_schema.columns
-        WHERE
-            table_schema = ? AND
-            table_name = ? AND
-            is_in_partition_expr = 'YES'
-        """
-        cursor.execute(query=sql, parameters=(self.connection.database, table_name))
-        return cursor.fetchall()  # type: ignore
-
-    def get_partition_keys(
-        self, table_name: str, where_sql: Optional[str] = None
-    ) -> Sequence[Any]:
-        """
-        Get the partition keys of an existing table on Firebolt.
-        Args:
-            table_name: Name of the table.
-             where_sql: (Optional) A where clause, for filtering data.
-                Do not include the "WHERE" keyword.
-                If no clause is provided (default), all partition keys are returned.
-        """
-        # FUTURE: replace this query with `show partitions` when
-        # https://packboard.atlassian.net/browse/FIR-2370 is completed
-        part_expr = ",".join(self.get_table_partition_columns(table_name=table_name))
-        sql = f"""
-        SELECT DISTINCT {part_expr}
-        FROM {table_name}
-        """
-        if where_sql is not None:
-            sql += f"WHERE {where_sql}"
-
-        cursor = self.connection.cursor()
-        cursor.execute(sql)
-        return cursor.fetchall()  # type: ignore
-
-    def _insert(
-        self, internal_table: Table, external_table_name: str, where_sql: Optional[str]
-    ):
-        """
-        Internal method to perform the insert step. Not idempotent.
-
-        Args:
-            internal_table: Internal table object, to write into.
-            external_table_name: Name of the external table to read from.
-            where_sql: (Optional) A where clause, for filtering data.
-                Do not include the "WHERE" keyword.
-                If no clause is provided (default), the entire external table is loaded.
-        """
-
-        # if the internal table on firebolt has the file metadata columns,
-        # we need to be sure to include them as part of our insert.
-        add_file_metadata = set(c.name for c in FILE_METADATA_COLUMNS).issubset(
-            set(self.get_table_columns(internal_table.table_name))
-        )
-
-        column_names = [
-            column.name
-            for column in internal_table.columns
-            + (FILE_METADATA_COLUMNS if add_file_metadata else [])
-        ]
-        insert_query = (
-            f"INSERT INTO {internal_table.table_name}\n"
-            f"SELECT {', '.join(column_names)}\n"
-            f"FROM {external_table_name}\n"
-        )
-        if where_sql is not None:
-            insert_query += f"WHERE {where_sql}"
-
-        formatted_query = sqlparse.format(insert_query, reindent=True, indent_width=4)
-        cursor = self.connection.cursor()
-        cursor.execute(query=formatted_query)
-
-=======
->>>>>>> 648f42e6
     def insert_full_overwrite(
         self,
         internal_table_name: str,
@@ -218,58 +117,6 @@
         # drop the table
         drop_table(cursor, internal_table_name)
 
-<<<<<<< HEAD
-        self._insert(
-            internal_table=internal_table,
-            external_table_name=external_table_name,
-            where_sql=where_sql,
-        )
-
-    def insert_incremental_overwrite(
-        self,
-        internal_table: Table,
-        external_table_name: str,
-        where_sql: Optional[str] = None,
-    ) -> None:
-        """
-        Perform an incremental overwrite from an external table into an internal table.
-
-        The internal table must be partitioned by:
-         - source_file_name
-         - source_file_timestamp
-
-        Args:
-            internal_table: (destination) The internal table which will be overwritten.
-            external_table_name: (source) The external table from which to load.
-            where_sql: (Optional) A where clause, for filtering data.
-                Do not include the "WHERE" keyword.
-                If no clause is provided (default), the entire external table is loaded.
-        """
-
-        cursor = self.connection.cursor()
-
-        # verify the internal table is partitioned by source file name & timestamp
-        if not set(c.name for c in FILE_METADATA_COLUMNS).issubset(
-            set(self.get_table_partition_columns(internal_table.table_name))
-        ):
-            raise RuntimeError(
-                f"Internal table {internal_table.table_name} must be partitioned "
-                f"by source_file_name and source_file_timestamp."
-            )
-
-        for part_key in self.get_partition_keys(
-            table_name=internal_table.table_name, where_sql=where_sql
-        ):
-            cursor.execute(
-                f"ALTER TABLE {internal_table.table_name} DROP PARTITION {part_key}"
-            )
-
-        self._insert(
-            internal_table=internal_table,
-            external_table_name=external_table_name,
-            where_sql=where_sql,
-        )
-=======
         # recreate the table
         cursor.execute(query=internal_table_schema)
 
@@ -284,5 +131,4 @@
         if firebolt_dont_wait_for_upload_to_s3:
             cursor.execute(query="set firebolt_dont_wait_for_upload_to_s3=1")
 
-        cursor.execute(query=insert_query)
->>>>>>> 648f42e6
+        cursor.execute(query=insert_query)
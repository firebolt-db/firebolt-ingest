from typing import List, Optional

import sqlparse  # type: ignore
from firebolt.async_db.connection import Connection

from firebolt_ingest.aws_settings import (
    AWSSettings,
    generate_aws_credentials_string,
)
from firebolt_ingest.model.table import FILE_METADATA_COLUMNS, Table


class TableService:
    """ """

    def __init__(self, connection: Connection):
        """

        Args:
            connection:
        """
        self.connection = connection

    def create_external_table(self, table: Table, aws_settings: AWSSettings) -> None:
        """
        Constructs a query for creating an external table and executes it

        Args:
            table: table definition
            aws_settings: aws settings
        """
        # Prepare aws credentials
        if aws_settings.aws_credentials:
            cred_stmt, cred_params = generate_aws_credentials_string(
                aws_settings.aws_credentials
            )
            cred_stmt = f"CREDENTIALS = {cred_stmt}"
        else:
            cred_stmt, cred_params = "", []

        # Prepare columns
        columns = table.generate_columns_string(add_file_metadata=False)

        # Generate query
        query = (
            f"CREATE EXTERNAL TABLE IF NOT EXISTS {table.table_name} "
            f"({columns}) "
            f"{cred_stmt} "
            f"URL = ? "
            f"OBJECT_PATTERN = {', '.join(['?'] * len(table.object_pattern))} "
            + f"TYPE = ({table.file_type.name})"
        )
<<<<<<< HEAD
        params = cred_params + [self.aws_settings.s3_url] + table.object_pattern
=======
        params = cred_params + [aws_settings.s3_url, table.object_pattern]
>>>>>>> 35ebd841

        # Execute parametrized query
        self.connection.cursor().execute(query, params)

    def create_internal_table(self, table: Table, add_file_metadata=True) -> None:
        """
        Constructs a query for creating an internal table and executes it

        Args:
            table: table definition
        """

        query = (
            f"CREATE FACT TABLE IF NOT EXISTS {table.table_name}\n"
            f"({table.generate_columns_string(add_file_metadata=add_file_metadata)})\n"
        )

        if table.primary_index:
            query += f"PRIMARY INDEX ({table.generate_primary_index_string()})\n"

        if table.partitions:
            query += f"PARTITION BY {table.generate_partitions_string(add_file_metadata=add_file_metadata)}\n"  # noqa: E501

        self.connection.cursor().execute(query)

    def get_table_columns(self, table_name: str) -> List[str]:
        """
        Get the column names of an existing table on Firebolt.

        Args:
            table_name: Name of the table
        """
        cursor = self.connection.cursor()
        cursor.execute(f"SELECT * FROM {table_name} LIMIT 0")
        return [column.name for column in cursor.description]

    def insert_full_overwrite(
        self,
        internal_table: Table,
        external_table_name: str,
        where_sql: Optional[str] = None,
    ) -> None:
        """
        Perform a full overwrite from an external table into an internal table.
        All existing data in the internal table will be deleted, and data from the
        external table will be loaded.

        This function is appropriate for unpartitioned tables, or for
        partitioned tables you wish to fully overwrite.

        Args:
            internal_table: (destination) The internal table which will be overwritten.
            external_table_name: (source) The external table from which to load.
            where_sql: (Optional) A where clause, for filtering data.
                Do not include the "WHERE" keyword.
                If no clause is provided (default), the entire external table is loaded.
        """
        cursor = self.connection.cursor()

        drop_query = f"DROP TABLE IF EXISTS {internal_table.table_name} CASCADE"

        cursor.execute(query=drop_query)

        # verify that the drop succeeded
        find_query = (
            f"SELECT * FROM information_schema.tables "
            f"WHERE table_name = '{internal_table.table_name}'"
        )
        matching_table_count = cursor.execute(find_query)
        if matching_table_count != 0:
            raise RuntimeError(
                f"Table {internal_table.table_name} did not drop successfully."
            )

        self.create_internal_table(table=internal_table)

        # if the internal table on firebolt has the file metadata columns,
        # we need to be sure to include them as part of our insert.
        add_file_metadata = set(c.name for c in FILE_METADATA_COLUMNS).issubset(
            set(self.get_table_columns(internal_table.table_name))
        )

        insert_query = (
            f"INSERT INTO {internal_table.table_name} "
            f"SELECT {internal_table.generate_columns_string(add_file_metadata=add_file_metadata)} "  # noqa: E501
            f"FROM {external_table_name} "
        )
        if where_sql is not None:
            insert_query += f"WHERE {where_sql}"

        formatted_query = sqlparse.format(insert_query, reindent=True, indent_width=4)
        cursor.execute(query=formatted_query)<|MERGE_RESOLUTION|>--- conflicted
+++ resolved
@@ -48,13 +48,9 @@
             f"{cred_stmt} "
             f"URL = ? "
             f"OBJECT_PATTERN = {', '.join(['?'] * len(table.object_pattern))} "
-            + f"TYPE = ({table.file_type.name})"
+            f"TYPE = ({table.file_type.name})"
         )
-<<<<<<< HEAD
-        params = cred_params + [self.aws_settings.s3_url] + table.object_pattern
-=======
-        params = cred_params + [aws_settings.s3_url, table.object_pattern]
->>>>>>> 35ebd841
+        params = cred_params + [aws_settings.s3_url] + table.object_pattern
 
         # Execute parametrized query
         self.connection.cursor().execute(query, params)

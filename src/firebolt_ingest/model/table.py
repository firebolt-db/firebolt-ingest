--- conflicted
+++ resolved
@@ -100,11 +100,8 @@
     primary_index: List[str] = []
     partitions: List[Partition] = []
     file_type: FileType
-<<<<<<< HEAD
-    object_pattern: str = Field(min_length=1, max_length=255)
+    object_pattern: List[str]
     compression: Optional[Literal["GZIP"]]
-=======
-    object_pattern: List[str]
 
     @root_validator
     def non_empty_object_pattern(cls, values: dict) -> dict:
@@ -112,7 +109,6 @@
             raise ValueError("At least one object pattern has to be specified")
 
         return values
->>>>>>> 197cc813
 
     @root_validator
     def non_empty_column_list(cls, values: dict) -> dict:

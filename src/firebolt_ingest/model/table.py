from enum import Enum
from typing import List, Literal, Optional, Tuple

from pydantic import BaseModel, Field, ValidationError, conlist, root_validator

from firebolt_ingest.model import YamlModelMixin

# see: https://docs.firebolt.io/general-reference/data-types.html
ATOMIC_TYPES = {
    "INT",
    "INTEGER",
    "BIGINT",
    "LONG",
    "FLOAT",
    "DOUBLE",
    "DOUBLE PRECISION",
    "TEXT",
    "VARCHAR",
    "STRING",
    "DATE",
    "DATETIME",
    "TIMESTAMP",
    "BOOLEAN",
}

DATE_TIME_TYPES = {"DATE", "TIMESTAMP", "DATETIME"}


def match_array(s: str) -> bool:
    """
    Check whether a string is a valid array and return true
    """
    if s.startswith("ARRAY(") and s.endswith(")"):
        return match_array(s[6:-1])
    if s in ATOMIC_TYPES:
        return True
    return False


class DatetimePart(str, Enum):
    DAY = "DAY"
    DOW = "DOW"
    MONTH = "MONTH"
    WEEK = "WEEK"
    WEEKISO = "WEEKISO"
    QUARTER = "QUARTER"
    YEAR = "YEAR"
    HOUR = "HOUR"
    MINUTE = "MINUTE"
    SECOND = "SECOND"
    EPOCH = "EPOCH"


class Column(BaseModel):
    name: str = Field(min_length=1, max_length=255, regex=r"^[0-9a-zA-Z_]+$")
    type: str = Field(min_length=1, max_length=255)
    extract_partition: Optional[str] = Field(min_length=1, max_length=255)
    nullable: Optional[bool] = None
    unique: Optional[bool] = None

    @root_validator
    def type_validator(cls, values: dict) -> dict:
        if values["type"] in ATOMIC_TYPES or match_array(values["type"]):
            return values

        raise ValueError("unknown column type")


FILE_METADATA_COLUMNS: List[Column] = [
    Column(name="source_file_name", type="STRING"),
    Column(name="source_file_timestamp", type="DATETIME"),
]


class Partition(BaseModel):
    """
    A partition column or expression.
    If a DatetimePart is provided, it will be an expression.
    Currently, the only supported expressions are date/time EXTRACT(...)

    see: https://docs.firebolt.io/working-with-partitions.html
    see: https://docs.firebolt.io/sql-reference/functions-reference/date-and-time-functions.html#extract  # noqa: E501
    """

    column_name: str
    datetime_part: Optional[DatetimePart]

    def as_sql_string(self) -> str:
        if self.datetime_part is not None:
            return f"EXTRACT({self.datetime_part} FROM {self.column_name})"
        return self.column_name


class Table(BaseModel, YamlModelMixin):
    table_name: str = Field(min_length=1, max_length=255, regex=r"^[0-9a-zA-Z_]+$")
    columns: conlist(Column, min_items=1)  # type: ignore
    primary_index: conlist(str, min_items=1)  # type: ignore
    partitions: List[Partition] = []
<<<<<<< HEAD
    file_type: Literal["ORC", "PARQUET", "TSV"]
    object_pattern: List[str]
=======
    file_type: Literal["CSV", "JSON", "ORC", "PARQUET", "TCV"]
    object_pattern: conlist(str, min_items=1)  # type: ignore
>>>>>>> 648f42e6
    compression: Optional[Literal["GZIP"]] = None
    csv_skip_header_row: Optional[bool] = None
    json_parse_as_text: Optional[bool] = None

    @root_validator
    def file_type_additional_fields(cls, values: dict) -> dict:
        """
        validate that if csv_skip_header_row is set, then the file type is CSV
        and if json_parse_as_text is set, the file type is JSON
        """
        if values.get("csv_skip_header_row") and values.get("file_type") != "CSV":
            raise ValidationError(
                ["csv_skip_header_row is only relevant for CSV file_type"], type(cls)
            )

        if values.get("json_parse_as_text") and values.get("file_type") != "JSON":
            raise ValidationError(
                ["json_parse_as_text is only relevant for JSON file_type"], type(cls)
            )

        return values

    @root_validator
    def primary_index_columns(cls, values: dict) -> dict:
        """
        Ensure the primary index column names exist in the list of columns.
        """
        column_names = {c.name for c in values["columns"]}
        for index_column in values.get("primary_index", []):
            if index_column not in column_names:
                raise ValidationError(
                    [
                        f"Could not find primary index {index_column}"
                        f" in the list of table columns."
                    ],
                    type(cls),
                )
        return values

    @root_validator
    def partition_columns(cls, values: dict) -> dict:
        """
        Ensure the partition column_name exists in the list of columns.
        Ensure partition columns that use EXTRACT refer to date/time columns.
        """
        column_name_to_type = {c.name: c.type for c in values["columns"]}
        for partition in values.get("partitions", []):

            if partition.column_name not in column_name_to_type.keys():
                raise ValidationError(
                    [
                        f"Could not find partition column name {partition.column_name} "
                        f"in the list of table columns"
                    ],
                    type(cls),
                )

            if partition.datetime_part is not None:
                partition_column_type = column_name_to_type.get(partition.column_name)
                if partition_column_type not in DATE_TIME_TYPES:
                    raise ValidationError(
                        [
                            f"Partition column {partition.column_name} must be a "
                            f"compatible datetime type, not a {partition_column_type}"
                        ],
                        type(cls),
                    )
        return values

    def generate_file_type(self) -> str:
        """
        Returns: a string with file_type and relevant argument
        """
        additional_params = ""
        if self.file_type == "CSV" and self.csv_skip_header_row is not None:
            additional_params = (
                f" SKIP_HEADER_ROWS = {'1' if self.csv_skip_header_row else '0'}"
            )
        elif self.file_type == "JSON" and self.json_parse_as_text is not None:
            additional_params = (
                f" PARSE_AS_TEXT = '{'TRUE' if self.json_parse_as_text else 'FALSE'}'"
            )

        return f"{self.file_type}{additional_params}"

    def generate_internal_columns_string(
        self, add_file_metadata: bool
    ) -> Tuple[str, List]:
        """

        Generate a prepared sql string from list of columns to
        be used in the creation of internal tables.

        Args:
            add_file_metadata: If true, add the source_file_name and
            source_file_timestamp to the list of columns.

        Returns:
            a tuple with partial sql prepared statement and
            list of prepared statement arguments
        """
        additional_partitions = FILE_METADATA_COLUMNS if add_file_metadata else []

        columns_str = []
        for column in self.columns + additional_partitions:
            column_str = f"{column.name} {column.type}"

            column_str += " UNIQUE" if column.unique else ""

            if column.nullable is not None:
                column_str += " NULL" if column.nullable else " NOT NULL"

            columns_str.append(column_str)

        return ", ".join(columns_str), []

    def generate_external_columns_string(self) -> Tuple[str, List]:
        """
        Generate a prepared sql string from list of columns to
        be used in the creation of external table.

        Returns:
            a tuple with partial sql prepared statement and
            list of prepared statement arguments
        """

        column_strings = []
        for column in self.columns:
            column_strings.append(
                f"{column.name} {column.type}"
                f"{' PARTITION(?)' if column.extract_partition else ''}"
            )

        return ", ".join(column_strings), [
            column.extract_partition
            for column in self.columns
            if column.extract_partition
        ]

    def generate_primary_index_string(self) -> str:
        """
        Generate a prepared sql string from list of primary index columns to
        be used in the creation of internal tables with a primary index.
        """
        return ", ".join([index for index in self.primary_index])

    def generate_partitions_string(self, add_file_metadata: bool) -> str:
        """
        Generate a prepared sql string from list of partition columns to
        be used in the creation of internal partitioned tables.

        Args:
            add_file_metadata: If true, add the source_file_name and
            source_file_timestamp columns as partition columns.
        """
        additional_partitions = (
            [Partition(column_name=c.name) for c in FILE_METADATA_COLUMNS]
            if add_file_metadata
            else []
        )
        return ",".join(
            [p.as_sql_string() for p in self.partitions + additional_partitions]
        )<|MERGE_RESOLUTION|>--- conflicted
+++ resolved
@@ -96,13 +96,8 @@
     columns: conlist(Column, min_items=1)  # type: ignore
     primary_index: conlist(str, min_items=1)  # type: ignore
     partitions: List[Partition] = []
-<<<<<<< HEAD
-    file_type: Literal["ORC", "PARQUET", "TSV"]
-    object_pattern: List[str]
-=======
     file_type: Literal["CSV", "JSON", "ORC", "PARQUET", "TCV"]
     object_pattern: conlist(str, min_items=1)  # type: ignore
->>>>>>> 648f42e6
     compression: Optional[Literal["GZIP"]] = None
     csv_skip_header_row: Optional[bool] = None
     json_parse_as_text: Optional[bool] = None

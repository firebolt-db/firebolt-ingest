from enum import Enum
<<<<<<< HEAD
from typing import List, Optional, Tuple
=======
from typing import List, Literal, Optional
>>>>>>> d5774a44

from pydantic import BaseModel, Field, root_validator

from firebolt_ingest.model import YamlModelMixin

# see: https://docs.firebolt.io/general-reference/data-types.html
ATOMIC_TYPES = {
    "INT",
    "INTEGER",
    "BIGINT",
    "LONG",
    "FLOAT",
    "DOUBLE",
    "DOUBLE PRECISION",
    "TEXT",
    "VARCHAR",
    "STRING",
    "DATE",
    "DATETIME",
    "TIMESTAMP",
    "BOOLEAN",
}

DATE_TIME_TYPES = {"DATE", "TIMESTAMP", "DATETIME"}


def match_array(s: str) -> bool:
    """
    Check whether a string is a valid array and return true
    """
    if s.startswith("ARRAY(") and s.endswith(")"):
        return match_array(s[6:-1])
    if s in ATOMIC_TYPES:
        return True
    return False


class FileType(str, Enum):
    ORC = "ORC"
    PARQUET = "PARQUET"
    TSV = "TSV"


class DatetimePart(str, Enum):
    DAY = "DAY"
    DOW = "DOW"
    MONTH = "MONTH"
    WEEK = "WEEK"
    WEEKISO = "WEEKISO"
    QUARTER = "QUARTER"
    YEAR = "YEAR"
    HOUR = "HOUR"
    MINUTE = "MINUTE"
    SECOND = "SECOND"
    EPOCH = "EPOCH"


class Column(BaseModel):
    name: str = Field(min_length=1, max_length=255, regex=r"^[0-9a-zA-Z_]+$")
    type: str = Field(min_length=1, max_length=255)
    extract_partition: Optional[str] = Field(min_length=1, max_length=255)

    @root_validator
    def type_validator(cls, values: dict) -> dict:
        if values["type"] in ATOMIC_TYPES or match_array(values["type"]):
            return values

        raise ValueError("unknown column type")


FILE_METADATA_COLUMNS: List[Column] = [
    Column(name="source_file_name", type="STRING"),
    Column(name="source_file_timestamp", type="DATETIME"),
]


class Partition(BaseModel):
    """
    A partition column or expression.
    If a DatetimePart is provided, it will be an expression.
    Currently, the only supported expressions are date/time EXTRACT(...)

    see: https://docs.firebolt.io/working-with-partitions.html
    see: https://docs.firebolt.io/sql-reference/functions-reference/date-and-time-functions.html#extract  # noqa: E501
    """

    column_name: str
    datetime_part: Optional[DatetimePart]

    def as_sql_string(self) -> str:
        if self.datetime_part is not None:
            return f"EXTRACT({self.datetime_part} FROM {self.column_name})"
        return self.column_name


class Table(BaseModel, YamlModelMixin):
    table_name: str = Field(min_length=1, max_length=255, regex=r"^[0-9a-zA-Z_]+$")
    columns: List[Column]
    primary_index: List[str] = []
    partitions: List[Partition] = []
    file_type: FileType
    object_pattern: List[str]
    compression: Optional[Literal["GZIP"]]

    @root_validator
    def non_empty_object_pattern(cls, values: dict) -> dict:
        if not values.get("object_pattern"):
            raise ValueError("At least one object pattern has to be specified")

        return values

    @root_validator
    def non_empty_column_list(cls, values: dict) -> dict:
        if not values.get("columns"):
            raise ValueError("Table should have at least one column")

        return values

    @root_validator
    def primary_index_columns(cls, values: dict) -> dict:
        """
        Ensure the primary index column names exist in the list of columns.
        """
        column_names = {c.name for c in values["columns"]}
        for index_column in values.get("primary_index", []):
            if index_column not in column_names:
                raise ValueError(
                    f"Could not find primary index {index_column} "
                    f"in the list of table columns."
                )
        return values

    @root_validator
    def partition_columns(cls, values: dict) -> dict:
        """
        Ensure the partition column_name exists in the list of columns.
        Ensure partition columns that use EXTRACT refer to date/time columns.
        """
        column_name_to_type = {c.name: c.type for c in values["columns"]}
        for partition in values.get("partitions", []):

            if partition.column_name not in column_name_to_type.keys():
                raise ValueError(
                    f"Could not find partition column name {partition.column_name} "
                    f"in the list of table columns"
                )

            if partition.datetime_part is not None:
                partition_column_type = column_name_to_type.get(partition.column_name)
                if partition_column_type not in DATE_TIME_TYPES:
                    raise ValueError(
                        f"Partition column {partition.column_name} must be a "
                        f"compatible datetime type, not a {partition_column_type}"
                    )
        return values

<<<<<<< HEAD
    def generate_internal_columns_string(self) -> Tuple[str, List]:
        """
        Generate a prepared sql string from list of columns to
        be used in the creation of internal tables.
        """
        return (
            ", ".join([f"{column.name} {column.type}" for column in self.columns]),
            [],
        )

    def generate_external_columns_string(self) -> Tuple[str, List]:
        """
        Generate a prepared sql string from list of columns to
        be used in the creation of external table.
        """

        column_strings = []
        for column in self.columns:
            column_strings.append(
                f"{column.name} {column.type}"
                f"{' PARTITION(?)' if column.extract_partition else ''}"
            )

        return ", ".join(column_strings), [
            column.extract_partition
            for column in self.columns
            if column.extract_partition
        ]
=======
    def generate_columns_string(self, add_file_metadata: bool) -> str:
        """
        Generate a prepared sql string from list of columns to
        be used in the creation of external or internal tables.

        Args:
            add_file_metadata: If true, add the source_file_name and
            source_file_timestamp to the list of columns.
        """
        additional_columns = FILE_METADATA_COLUMNS if add_file_metadata else []
        return ", ".join(
            [f"{c.name} {c.type}" for c in self.columns + additional_columns]
        )
>>>>>>> d5774a44

    def generate_primary_index_string(self) -> str:
        """
        Generate a prepared sql string from list of primary index columns to
        be used in the creation of internal tables with a primary index.
        """
        return ", ".join([index for index in self.primary_index])

    def generate_partitions_string(self, add_file_metadata: bool) -> str:
        """
        Generate a prepared sql string from list of partition columns to
        be used in the creation of internal partitioned tables.

        Args:
            add_file_metadata: If true, add the source_file_name and
            source_file_timestamp columns as partition columns.
        """
        additional_partitions = (
            [Partition(column_name=c.name) for c in FILE_METADATA_COLUMNS]
            if add_file_metadata
            else []
        )
        return ",".join(
            [p.as_sql_string() for p in self.partitions + additional_partitions]
        )<|MERGE_RESOLUTION|>--- conflicted
+++ resolved
@@ -1,9 +1,5 @@
 from enum import Enum
-<<<<<<< HEAD
-from typing import List, Optional, Tuple
-=======
-from typing import List, Literal, Optional
->>>>>>> d5774a44
+from typing import List, Literal, Optional, Tuple
 
 from pydantic import BaseModel, Field, root_validator
 
@@ -160,14 +156,25 @@
                     )
         return values
 
-<<<<<<< HEAD
-    def generate_internal_columns_string(self) -> Tuple[str, List]:
+    def generate_internal_columns_string(
+        self, add_file_metadata: bool
+    ) -> Tuple[str, List]:
         """
         Generate a prepared sql string from list of columns to
         be used in the creation of internal tables.
-        """
+
+        Args:
+            add_file_metadata: If true, add the source_file_name and
+            source_file_timestamp to the list of columns.
+        """
+        additional_partitions = FILE_METADATA_COLUMNS if add_file_metadata else []
         return (
-            ", ".join([f"{column.name} {column.type}" for column in self.columns]),
+            ", ".join(
+                [
+                    f"{column.name} {column.type}"
+                    for column in self.columns + additional_partitions
+                ]
+            ),
             [],
         )
 
@@ -189,21 +196,6 @@
             for column in self.columns
             if column.extract_partition
         ]
-=======
-    def generate_columns_string(self, add_file_metadata: bool) -> str:
-        """
-        Generate a prepared sql string from list of columns to
-        be used in the creation of external or internal tables.
-
-        Args:
-            add_file_metadata: If true, add the source_file_name and
-            source_file_timestamp to the list of columns.
-        """
-        additional_columns = FILE_METADATA_COLUMNS if add_file_metadata else []
-        return ", ".join(
-            [f"{c.name} {c.type}" for c in self.columns + additional_columns]
-        )
->>>>>>> d5774a44
 
     def generate_primary_index_string(self) -> str:
         """

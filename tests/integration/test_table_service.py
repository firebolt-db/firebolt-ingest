from typing import List

import pytest
from firebolt.common.exception import FireboltError
from firebolt.db import Cursor

from firebolt_ingest.aws_settings import AWSSettings
from firebolt_ingest.model.table import Column, Table
from firebolt_ingest.service.table import TableService


def check_columns(cursor: Cursor, table_name: str, columns: List[Column]):
    cursor.execute(
        "SELECT column_name, data_type "
        "FROM INFORMATION_SCHEMA.columns "
        "WHERE table_name = ?",
        [table_name],
    )
    data = cursor.fetchall()
    columns_plain = [[column.name, column.type] for column in columns]

    assert sorted(data, key=lambda x: x[0]) == sorted(
        columns_plain, key=lambda x: x[0]
    ), "Expected columns and columns from table don't match"


def test_create_internal_table(connection, mock_table: Table):
    """create fact table and verify the correctness of the columns"""

    TableService(connection).create_internal_table(
        table=mock_table, add_file_metadata=False
    )

    cursor = connection.cursor()
    check_columns(cursor, mock_table.table_name, mock_table.columns)

    cursor.execute(f"DROP TABLE {mock_table.table_name}")


def test_create_internal_table_with_meta(connection, mock_table: Table):
    """create fact table with meta columns and verify it"""

    TableService(connection).create_internal_table(
        table=mock_table, add_file_metadata=True
    )

    cursor = connection.cursor()
    check_columns(
        cursor,
        mock_table.table_name,
        mock_table.columns
        + [
            Column(name="source_file_name", type="TEXT"),
            Column(name="source_file_timestamp", type="TIMESTAMP"),
        ],
    )

    cursor.execute(f"DROP TABLE {mock_table.table_name}")


def test_create_internal_table_twice(connection, mock_table: Table):
    """create fact table twice and ensure,
    that the second time it fails with an exception"""

    ts = TableService(connection)

    ts.create_internal_table(table=mock_table)

    with pytest.raises(FireboltError):
        ts.create_internal_table(table=mock_table)

    connection.cursor().execute(f"DROP TABLE {mock_table.table_name}")


def test_create_external_table(connection):
    """create external table from the getting started example"""

    s3_url = "s3://firebolt-publishing-public/samples/tpc-h/parquet/lineitem/"

    ts = TableService(connection)
    table_name = "lineitem_ingest_integration"
    columns = [
        Column(name="l_orderkey", type="LONG"),
        Column(name="l_partkey", type="LONG"),
    ]

    ts.create_external_table(
        table=Table(
            table_name=table_name,
            columns=columns,
            file_type="PARQUET",
            object_pattern=["*.parquet"],
        ),
        aws_settings=AWSSettings(s3_url=s3_url),
    )

    cursor = connection.cursor()
    check_columns(cursor, f"ex_{table_name}", columns)

    cursor.execute(f"DROP TABLE ex_{table_name}")


def test_create_external_table_twice(connection):
    """create external table twice, and verify,
    that an exception will be raised on the second call"""

    ts = TableService(connection)

    s3_url = "s3://firebolt-publishing-public/samples/tpc-h/parquet/lineitem/"
    aws_settings = AWSSettings(s3_url=s3_url)

    table_name = "lineitem_ingest_integration"
    table = Table(
        table_name=table_name,
        columns=[
            Column(name="l_orderkey", type="LONG"),
            Column(name="l_partkey", type="LONG"),
        ],
        file_type="PARQUET",
        object_pattern=["*.parquet"],
    )

    ts.create_external_table(table, aws_settings)

    with pytest.raises(FireboltError):
        ts.create_external_table(table, aws_settings)

    connection.cursor().execute(f"DROP TABLE ex_{table_name}")


def validate_ingestion(
    cursor: Cursor, internal_table_name: str, external_table_name: str
):
    """
<<<<<<< HEAD
    validate, that the number of datapoints
=======
    validate, that the number of rows
>>>>>>> ec4bd792
    in the external and internal tables the same
    """
    cursor.execute(
        f"SELECT "
        f"(SELECT count(*) FROM {internal_table_name}) =="
        f"(SELECT count(*) FROM {external_table_name})"
    )
    data = cursor.fetchall()

    assert (
        data[0][0] == 1
<<<<<<< HEAD
    ), "Number of datapoint in the external and internal tables are not equal"
=======
    ), "Number of rows  in the external and internal tables are not equal"
>>>>>>> ec4bd792


def test_ingestion_full_overwrite(mock_table: Table, s3_url: str, connection):
    """
    Happy path
    """
    ts = TableService(connection)

    ts.create_external_table(mock_table, AWSSettings(s3_url=s3_url))
    ts.create_internal_table(mock_table)

    ts.insert_full_overwrite(
<<<<<<< HEAD
        internal_table_name=mock_table.table_name,
        external_table_name=f"ex_{mock_table.table_name}",
=======
        internal_table=mock_table,
        external_table_name=f"ex_{mock_table.table_name}",
        firebolt_dont_wait_for_upload_to_s3=True,
>>>>>>> ec4bd792
    )

    cursor = connection.cursor()
    validate_ingestion(cursor, f"ex_{mock_table.table_name}", mock_table.table_name)
    cursor.execute(f"DROP TABLE {mock_table.table_name}")
<<<<<<< HEAD
    cursor.execute(f"DROP TABLE ex_{mock_table.table_name}")
=======
    cursor.execute(f"DROP TABLE ex_{mock_table.table_name}")


def test_ingestion_full_overwrite_no_internal_table(
    mock_table: Table, s3_url: str, connection
):
    """
    Happy path, internal table doesn't exists
    """
    ts = TableService(connection)

    ts.create_external_table(mock_table, AWSSettings(s3_url=s3_url))
    ts.insert_full_overwrite(
        internal_table=mock_table,
        external_table_name=f"ex_{mock_table.table_name}",
        firebolt_dont_wait_for_upload_to_s3=True,
    )

    cursor = connection.cursor()
    validate_ingestion(cursor, f"ex_{mock_table.table_name}", mock_table.table_name)
    cursor.execute(f"DROP TABLE {mock_table.table_name}")
    cursor.execute(f"DROP TABLE ex_{mock_table.table_name}")


def test_ingestion_full_overwrite_twice(mock_table: Table, s3_url: str, connection):
    """
    Do full overwrite of the internal table twice,
    validating the ingestion after each overwrite
    """
    ts = TableService(connection)
    cursor = connection.cursor()

    ts.create_external_table(mock_table, AWSSettings(s3_url=s3_url))
    ts.insert_full_overwrite(
        internal_table=mock_table,
        external_table_name=f"ex_{mock_table.table_name}",
        firebolt_dont_wait_for_upload_to_s3=True,
    )
    validate_ingestion(cursor, f"ex_{mock_table.table_name}", mock_table.table_name)

    ts.insert_full_overwrite(
        internal_table=mock_table,
        external_table_name=f"ex_{mock_table.table_name}",
        firebolt_dont_wait_for_upload_to_s3=True,
    )
    validate_ingestion(cursor, f"ex_{mock_table.table_name}", mock_table.table_name)

    cursor.execute(f"DROP TABLE {mock_table.table_name}")
    cursor.execute(f"DROP TABLE ex_{mock_table.table_name}")


def test_ingestion_incompatible_schema(mock_table: Table, s3_url: str, connection):
    """
    Validate, that if the schemes of external and internal tables do not match
    the insert_full_overwrite raises an exception
    """
    ts = TableService(connection)

    ts.create_external_table(mock_table, AWSSettings(s3_url=s3_url))
    mock_table.columns.append(Column(name="non_existing_column", type="TEXT"))

    with pytest.raises(FireboltError):
        ts.insert_full_overwrite(
            internal_table=mock_table,
            external_table_name=f"ex_{mock_table.table_name}",
            firebolt_dont_wait_for_upload_to_s3=True,
        )

    connection.cursor().execute(f"DROP TABLE ex_{mock_table.table_name}")
>>>>>>> ec4bd792
<|MERGE_RESOLUTION|>--- conflicted
+++ resolved
@@ -131,12 +131,7 @@
 def validate_ingestion(
     cursor: Cursor, internal_table_name: str, external_table_name: str
 ):
-    """
-<<<<<<< HEAD
-    validate, that the number of datapoints
-=======
-    validate, that the number of rows
->>>>>>> ec4bd792
+    """validate, that the number of rows
     in the external and internal tables the same
     """
     cursor.execute(
@@ -148,11 +143,7 @@
 
     assert (
         data[0][0] == 1
-<<<<<<< HEAD
-    ), "Number of datapoint in the external and internal tables are not equal"
-=======
     ), "Number of rows  in the external and internal tables are not equal"
->>>>>>> ec4bd792
 
 
 def test_ingestion_full_overwrite(mock_table: Table, s3_url: str, connection):
@@ -165,67 +156,38 @@
     ts.create_internal_table(mock_table)
 
     ts.insert_full_overwrite(
-<<<<<<< HEAD
         internal_table_name=mock_table.table_name,
         external_table_name=f"ex_{mock_table.table_name}",
-=======
-        internal_table=mock_table,
+        firebolt_dont_wait_for_upload_to_s3=True,
+    )
+
+    cursor = connection.cursor()
+    validate_ingestion(cursor, f"ex_{mock_table.table_name}", mock_table.table_name)
+    cursor.execute(f"DROP TABLE {mock_table.table_name}")
+    cursor.execute(f"DROP TABLE ex_{mock_table.table_name}")
+
+
+def test_ingestion_full_overwrite_twice(mock_table: Table, s3_url: str, connection):
+    """
+    Do full overwrite of the internal table twice,
+    validating the ingestion after each overwrite
+    """
+    ts = TableService(connection)
+    cursor = connection.cursor()
+
+    ts.create_external_table(mock_table, AWSSettings(s3_url=s3_url))
+    ts.insert_full_overwrite(
+        internal_table_name=mock_table.table_name,
         external_table_name=f"ex_{mock_table.table_name}",
         firebolt_dont_wait_for_upload_to_s3=True,
->>>>>>> ec4bd792
-    )
-
-    cursor = connection.cursor()
+    )
     validate_ingestion(cursor, f"ex_{mock_table.table_name}", mock_table.table_name)
-    cursor.execute(f"DROP TABLE {mock_table.table_name}")
-<<<<<<< HEAD
-    cursor.execute(f"DROP TABLE ex_{mock_table.table_name}")
-=======
-    cursor.execute(f"DROP TABLE ex_{mock_table.table_name}")
-
-
-def test_ingestion_full_overwrite_no_internal_table(
-    mock_table: Table, s3_url: str, connection
-):
-    """
-    Happy path, internal table doesn't exists
-    """
-    ts = TableService(connection)
-
-    ts.create_external_table(mock_table, AWSSettings(s3_url=s3_url))
+
     ts.insert_full_overwrite(
-        internal_table=mock_table,
+        internal_table_name=mock_table.table_name,
         external_table_name=f"ex_{mock_table.table_name}",
         firebolt_dont_wait_for_upload_to_s3=True,
     )
-
-    cursor = connection.cursor()
-    validate_ingestion(cursor, f"ex_{mock_table.table_name}", mock_table.table_name)
-    cursor.execute(f"DROP TABLE {mock_table.table_name}")
-    cursor.execute(f"DROP TABLE ex_{mock_table.table_name}")
-
-
-def test_ingestion_full_overwrite_twice(mock_table: Table, s3_url: str, connection):
-    """
-    Do full overwrite of the internal table twice,
-    validating the ingestion after each overwrite
-    """
-    ts = TableService(connection)
-    cursor = connection.cursor()
-
-    ts.create_external_table(mock_table, AWSSettings(s3_url=s3_url))
-    ts.insert_full_overwrite(
-        internal_table=mock_table,
-        external_table_name=f"ex_{mock_table.table_name}",
-        firebolt_dont_wait_for_upload_to_s3=True,
-    )
-    validate_ingestion(cursor, f"ex_{mock_table.table_name}", mock_table.table_name)
-
-    ts.insert_full_overwrite(
-        internal_table=mock_table,
-        external_table_name=f"ex_{mock_table.table_name}",
-        firebolt_dont_wait_for_upload_to_s3=True,
-    )
     validate_ingestion(cursor, f"ex_{mock_table.table_name}", mock_table.table_name)
 
     cursor.execute(f"DROP TABLE {mock_table.table_name}")
@@ -244,10 +206,9 @@
 
     with pytest.raises(FireboltError):
         ts.insert_full_overwrite(
-            internal_table=mock_table,
+            internal_table_name=mock_table.table_name,
             external_table_name=f"ex_{mock_table.table_name}",
             firebolt_dont_wait_for_upload_to_s3=True,
         )
 
-    connection.cursor().execute(f"DROP TABLE ex_{mock_table.table_name}")
->>>>>>> ec4bd792
+    connection.cursor().execute(f"DROP TABLE ex_{mock_table.table_name}")
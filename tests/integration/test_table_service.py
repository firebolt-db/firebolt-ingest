from typing import List

import pytest
from firebolt.common.exception import FireboltError
from firebolt.db import Cursor

from firebolt_ingest.aws_settings import AWSSettings
from firebolt_ingest.model.table import Column, Table
from firebolt_ingest.service.table import TableService


def check_columns(cursor: Cursor, table_name: str, columns: List[Column]):
    cursor.execute(
        "SELECT column_name, data_type "
        "FROM INFORMATION_SCHEMA.columns "
        "WHERE table_name = ?",
        [table_name],
    )
    data = cursor.fetchall()
    columns_plain = [[column.name, column.type] for column in columns]

    assert sorted(data, key=lambda x: x[0]) == sorted(
        columns_plain, key=lambda x: x[0]
    ), "Expected columns and columns from table don't match"


def test_create_internal_table(connection, mock_table: Table):
    """create fact table and verify the correctness of the columns"""

    TableService(connection).create_internal_table(
        table=mock_table, add_file_metadata=False
    )

    cursor = connection.cursor()
    check_columns(cursor, mock_table.table_name, mock_table.columns)

    cursor.execute(f"DROP TABLE {mock_table.table_name}")


def test_create_internal_table_with_meta(connection, mock_table: Table):
    """create fact table with meta columns and verify it"""

    TableService(connection).create_internal_table(
        table=mock_table, add_file_metadata=True
    )

    cursor = connection.cursor()
    check_columns(
        cursor,
        mock_table.table_name,
        mock_table.columns
        + [
            Column(name="source_file_name", type="TEXT"),
            Column(name="source_file_timestamp", type="TIMESTAMP"),
        ],
    )

    cursor.execute(f"DROP TABLE {mock_table.table_name}")


def test_create_internal_table_twice(connection, mock_table: Table):
    """create fact table twice and ensure,
    that the second time it fails with an exception"""

    ts = TableService(connection)

    ts.create_internal_table(table=mock_table)

    with pytest.raises(FireboltError):
        ts.create_internal_table(table=mock_table)

    connection.cursor().execute(f"DROP TABLE {mock_table.table_name}")


def test_create_external_table(connection):
    """create external table from the getting started example"""

    s3_url = "s3://firebolt-publishing-public/samples/tpc-h/parquet/lineitem/"

    ts = TableService(connection)
    table_name = "lineitem_ingest_integration"
    columns = [
        Column(name="l_orderkey", type="LONG"),
        Column(name="l_partkey", type="LONG"),
    ]

    ts.create_external_table(
        table=Table(
            table_name=table_name,
            columns=columns,
            file_type="PARQUET",
            object_pattern=["*.parquet"],
        ),
        aws_settings=AWSSettings(s3_url=s3_url),
    )

    cursor = connection.cursor()
    check_columns(cursor, f"ex_{table_name}", columns)

    cursor.execute(f"DROP TABLE ex_{table_name}")


def test_create_external_table_twice(connection):
    """create external table twice, and verify,
    that an exception will be raised on the second call"""

    ts = TableService(connection)

    s3_url = "s3://firebolt-publishing-public/samples/tpc-h/parquet/lineitem/"
    aws_settings = AWSSettings(s3_url=s3_url)

    table_name = "lineitem_ingest_integration"
    table = Table(
        table_name=table_name,
        columns=[
            Column(name="l_orderkey", type="LONG"),
            Column(name="l_partkey", type="LONG"),
        ],
        file_type="PARQUET",
        object_pattern=["*.parquet"],
    )

    ts.create_external_table(table, aws_settings)

    with pytest.raises(FireboltError):
        ts.create_external_table(table, aws_settings)

<<<<<<< HEAD
    connection.cursor().execute(f"DROP TABLE {table_name}")


def validate_ingestion(
    cursor: Cursor, internal_table_name: str, external_table_name: str
):
    """
    validate, that the number of datapoints
    in the external and internal tables the same
    """
    cursor.execute(
        f"SELECT "
        f"(SELECT count(*) FROM {internal_table_name}) =="
        f"(SELECT count(*) FROM {external_table_name})"
    )
    data = cursor.fetchall()

    assert (
        data[0][0] == 1
    ), "Number of datapoint in the external and internal tables are not equal"


def test_ingestion_full_overwrite(mock_table: Table, s3_url: str, connection):
    """
    Happy path
    """
    ts = TableService(connection)

    ts.create_external_table(mock_table, AWSSettings(s3_url=s3_url))
    ts.create_internal_table(mock_table)

    ts.insert_full_overwrite(
        internal_table_name=mock_table.table_name,
        external_table_name=f"ex_{mock_table.table_name}",
    )

    cursor = connection.cursor()
    validate_ingestion(cursor, f"ex_{mock_table.table_name}", mock_table.table_name)
    cursor.execute(f"DROP TABLE {mock_table.table_name}")
    cursor.execute(f"DROP TABLE ex_{mock_table.table_name}")
=======
    connection.cursor().execute(f"DROP TABLE ex_{table_name}")
>>>>>>> fe13dfa8
<|MERGE_RESOLUTION|>--- conflicted
+++ resolved
@@ -125,8 +125,7 @@
     with pytest.raises(FireboltError):
         ts.create_external_table(table, aws_settings)
 
-<<<<<<< HEAD
-    connection.cursor().execute(f"DROP TABLE {table_name}")
+    connection.cursor().execute(f"DROP TABLE ex_{table_name}")
 
 
 def validate_ingestion(
@@ -165,7 +164,4 @@
     cursor = connection.cursor()
     validate_ingestion(cursor, f"ex_{mock_table.table_name}", mock_table.table_name)
     cursor.execute(f"DROP TABLE {mock_table.table_name}")
-    cursor.execute(f"DROP TABLE ex_{mock_table.table_name}")
-=======
-    connection.cursor().execute(f"DROP TABLE ex_{table_name}")
->>>>>>> fe13dfa8
+    cursor.execute(f"DROP TABLE ex_{mock_table.table_name}")
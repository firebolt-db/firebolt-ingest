--- conflicted
+++ resolved
@@ -1,5 +1,6 @@
 from unittest.mock import MagicMock
 
+import sqlparse
 from pytest_mock import MockerFixture
 
 from firebolt_ingest.aws_settings import AWSSettings
@@ -150,8 +151,8 @@
         "FROM external_table_name\n"
     )
 
-<<<<<<< HEAD
-    cursor_mock.execute.assert_called_with(query=expected_query)
+    get_table_schema_mock.assert_called_once()
+    get_table_columns_mock.assert_called_once()
 
 
 def test_insert_incremental_overwrite(
@@ -185,8 +186,4 @@
         indent_width=4,
     )
 
-    cursor_mock.execute.assert_called_with(query=expected_query)
-=======
-    get_table_schema_mock.assert_called_once()
-    get_table_columns_mock.assert_called_once()
->>>>>>> 648f42e6
+    cursor_mock.execute.assert_called_with(query=expected_query)
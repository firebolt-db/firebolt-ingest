--- conflicted
+++ resolved
@@ -77,8 +77,16 @@
         Column(name="id", type="TEXT"),
         Column(name="part", type="INT"),
     ]
-<<<<<<< HEAD
-    assert mock_table.generate_columns_string() == "id TEXT, part INT"
+
+    assert (
+        mock_table.generate_columns_string(add_file_metadata=False)
+        == "id TEXT, part INT"
+    )
+
+    assert (
+        mock_table.generate_columns_string(add_file_metadata=True)
+        == "id TEXT, part INT, source_file_name STRING, source_file_timestamp DATETIME"
+    )
 
 
 def test_empty_object_pattern(table_dict):
@@ -90,15 +98,4 @@
     with pytest.raises(ValueError) as e:
         Table.parse_obj(table_dict)
 
-    assert "object pattern" in str(e)
-=======
-    assert (
-        mock_table.generate_columns_string(add_file_metadata=False)
-        == "id TEXT, part INT"
-    )
-
-    assert (
-        mock_table.generate_columns_string(add_file_metadata=True)
-        == "id TEXT, part INT, source_file_name STRING, source_file_timestamp DATETIME"
-    )
->>>>>>> 35ebd841
+    assert "object pattern" in str(e)
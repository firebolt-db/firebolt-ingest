--- conflicted
+++ resolved
@@ -78,23 +78,15 @@
     """
 
     mock_table.columns = []
-<<<<<<< HEAD
     assert mock_table.generate_external_columns_string() == ("", [])
 
     mock_table.columns = [Column(name="id", type="TEXT")]
     assert mock_table.generate_external_columns_string() == ("id TEXT", [])
-=======
-    assert mock_table.generate_columns_string(add_file_metadata=False) == ""
-
-    mock_table.columns = [Column(name="id", type="TEXT")]
-    assert mock_table.generate_columns_string(add_file_metadata=False) == "id TEXT"
->>>>>>> d5774a44
 
     mock_table.columns = [
         Column(name="id", type="TEXT"),
         Column(name="part", type="INT"),
     ]
-<<<<<<< HEAD
     assert mock_table.generate_external_columns_string() == ("id TEXT, part INT", [])
 
     mock_table.columns = [
@@ -105,16 +97,15 @@
         "id TEXT PARTITION(?), part INT",
         [".*"],
     )
-=======
 
-    assert (
-        mock_table.generate_columns_string(add_file_metadata=False)
-        == "id TEXT, part INT"
+    assert mock_table.generate_internal_columns_string(add_file_metadata=False) == (
+        "id TEXT, part INT",
+        [],
     )
 
-    assert (
-        mock_table.generate_columns_string(add_file_metadata=True)
-        == "id TEXT, part INT, source_file_name STRING, source_file_timestamp DATETIME"
+    assert mock_table.generate_internal_columns_string(add_file_metadata=True) == (
+        "id TEXT, part INT, source_file_name STRING, source_file_timestamp DATETIME",
+        [],
     )
 
 
@@ -127,5 +118,4 @@
     with pytest.raises(ValueError) as e:
         Table.parse_obj(table_dict)
 
-    assert "object pattern" in str(e)
->>>>>>> d5774a44
+    assert "object pattern" in str(e)